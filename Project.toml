name = "SubionosphericVLFInversionAlgorithms"
uuid = "0803ec96-7665-482a-9427-2785addca038"
authors = ["Forrest Gasdia <17058025+fgasdia@users.noreply.github.com>"]
<<<<<<< HEAD
version = "0.0.14"
=======
version = "0.0.13"
>>>>>>> 70781afc

[deps]
AxisKeys = "94b1ba4f-4ee9-5380-92f1-94cde586c3c5"
Dates = "ade2ca70-3891-5945-98fb-dc099432e06a"
Distributions = "31c24e10-a181-5473-b8eb-7969acd0382f"
GeoStats = "dcc97b0b-8ce5-5539-9008-bb190f959ef6"
GeographicLib = "c96ba436-a6fe-11e9-10ab-c9f3919c93d1"
ImageFiltering = "6a3955dd-da59-5b1f-98d4-e7296123deb5"
Interpolations = "a98d9a8b-a2ab-59e6-89dd-64a1c18fca59"
LMPTools = "9da4b389-a4e8-40b7-9cd7-952b7f4c5d81"
LibGEOS = "a90b1aa1-3769-5649-ba7e-abc5a9d163eb"
LinearAlgebra = "37e2e46d-f89d-539d-b4ee-838fcccc9c8e"
LongwaveModePropagator = "38c6559a-e0a7-48c6-827d-3f02e2d19cec"
NLopt = "76087f3c-5699-56af-9a33-bf431cd00edd"
ProgressMeter = "92933f4c-e287-5a05-a399-4b506db050ca"
Proj = "c94c279d-25a6-4763-9509-64d165bea63e"
PropagationModelPrep = "866dd2b4-a93e-4df8-8b16-5575bb1c9306"
Random = "9a3f8284-a2c9-5f02-9a11-845980a1fd5c"
SatelliteToolbox = "6ac157d9-b43d-51bb-8fab-48bf53814f4a"
ScatteredInterpolation = "3f865c0f-6dca-5f4d-999b-29fe1e7e3c92"
StaticArrays = "90137ffa-7385-5640-81b9-e52037218182"
Statistics = "10745b16-79ce-11e8-11f9-7d13ad32a3b2"
UnPack = "3a884ed6-31ef-47d7-9d2a-63182c4928ed"

[compat]
AxisKeys = "0.1,0.2"
Distributions = "0.25"
<<<<<<< HEAD
GeoStats = "0.25 - 0.35"
GeographicLib = "0.4"
Interpolations = "0.13 - 0.14"
LMPTools = "0.1, 0.2"
LongwaveModePropagator = "0.3"
NLopt = "0.6"
ProgressMeter = "1.1"
Proj = "1.1"
=======
GeoStats = "0.40 - 0.44"
GeographicLib = "0.4"
ImageFiltering = "0.7"
Interpolations = "0.13 - 0.14"
LMPTools = "0.1, 0.2"
LibGEOS = "0.8"
LongwaveModePropagator = "0.3"
NLopt = "0.6, 1"
ProgressMeter = "1.1"
Proj4 = "0.7"
>>>>>>> 70781afc
PropagationModelPrep = "0.0.13 - 0.0.15"
ScatteredInterpolation = "0.3"
StaticArrays = "1"
UnPack = "1"
julia = "1.7"

[extras]
DelimitedFiles = "8bb1440f-4735-579b-a4ab-409b98df4dab"
Test = "8dfed614-e22c-5e08-85e1-65c5234f0b40"

[targets]
test = ["DelimitedFiles", "Test"]<|MERGE_RESOLUTION|>--- conflicted
+++ resolved
@@ -1,11 +1,7 @@
 name = "SubionosphericVLFInversionAlgorithms"
 uuid = "0803ec96-7665-482a-9427-2785addca038"
 authors = ["Forrest Gasdia <17058025+fgasdia@users.noreply.github.com>"]
-<<<<<<< HEAD
 version = "0.0.14"
-=======
-version = "0.0.13"
->>>>>>> 70781afc
 
 [deps]
 AxisKeys = "94b1ba4f-4ee9-5380-92f1-94cde586c3c5"
@@ -33,16 +29,6 @@
 [compat]
 AxisKeys = "0.1,0.2"
 Distributions = "0.25"
-<<<<<<< HEAD
-GeoStats = "0.25 - 0.35"
-GeographicLib = "0.4"
-Interpolations = "0.13 - 0.14"
-LMPTools = "0.1, 0.2"
-LongwaveModePropagator = "0.3"
-NLopt = "0.6"
-ProgressMeter = "1.1"
-Proj = "1.1"
-=======
 GeoStats = "0.40 - 0.44"
 GeographicLib = "0.4"
 ImageFiltering = "0.7"
@@ -53,7 +39,6 @@
 NLopt = "0.6, 1"
 ProgressMeter = "1.1"
 Proj4 = "0.7"
->>>>>>> 70781afc
 PropagationModelPrep = "0.0.13 - 0.0.15"
 ScatteredInterpolation = "0.3"
 StaticArrays = "1"
